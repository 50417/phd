#
# GNU Makefile - For usage, run 'make help'.
#
# Copyright (C) 2016  Chris Cummins <chrisc.101@gmail.com>
#
# This program is free software: you can redistribute it and/or modify
# it under the terms of the GNU General Public License as published by
# the Free Software Foundation, either version 3 of the License, or
# (at your option) any later version.
#
# This program is distributed in the hope that it will be useful, but
# WITHOUT ANY WARRANTY; without even the implied warranty of
# MERCHANTABILITY or FITNESS FOR A PARTICULAR PURPOSE.  See the GNU
# General Public License for more details.
#
# You should have received a copy of the GNU General Public License
# along with this program.  If not, see <http://www.gnu.org/licenses/>.
#
# TODO: Make a list of all the files for which the compilation process
# spat somehting out to stderr. Then implement an 'all-warn' target
# which rebuilds these files.
#
# Requirements to build project:
#
#     cmake
#     ninja
#     git
#     host toolchain (C and C++)
#

# The default goal is...
.DEFAULT_GOAL = all


########################################################################
#                       Runtime configuration

#
# Self-documentation for runtime "arguments". For every configurable
# variable, add a doc string using the following format:
#
#   ArgStrings += "<var>=<values>: <description> (default=<default-val>)"
#
# These arg strings are printed by 'make help'. See also $(DocStrings).
#
ArgStrings =

#
# Verbosity controls. There are three levels of verbosity 0-2, set by
# passing the desired V value to Make:
#
#   V=0 print summary messages
#   V=1 same as V=0, but also print executed commands
#   V=3 same as V=2, but with extra verbosity for build system debugging
#
V_default := 0
V ?= $(V_default)
ArgStrings += "V=[0,1,2]: set verbosity level (default=$(V_default))"

#
# Colour controls:
#
#   C=0 disable colour formatting of messages
#   C=1 enable fancy message formatting
#
C_default := 1
C ?= $(C_default)
ArgStrings += "C=[0,1]: enable colour message formatting (default=$(C_default))"

#
# Debug controls:
#
#   D=0 disable debugging support in compiled executables
#   D=1 enable debugging support in compiled executables
#
D_default := 0
D ?= $(D_default)
ArgStrings += "D=[0,1]: enable debugging in generated files (default=$(D_default))"

#
# Optimisation controls:
#
#   O=0 disable optimisations in compiled executables
#   O=1 (default) enable optimisations in compiled executables
#
O_default := 1
O ?= $(O_default)
ArgStrings += "O=[0,1]: enable optimisations in generated files (default=$(O_default))"

#
# Threading controls:
#
threads_default := 4
<<<<<<< HEAD
nproc := $(shell which nproc 2>/dev/null >/dev/null && nproc || echo $(threads_default))
=======
nproc := $(shell which nproc 2>&1 >/dev/null && nproc || echo $(threads_default))
>>>>>>> 45e25540
threads ?= $(shell echo "$(nproc) * 2" | bc -l)
ArgStrings += "threads=[1+]: set number of build threads (default=$(threads_default))"


__verbosity_1_ = @
__verbosity_1_0 = @

__verbosity_2_ = @
__verbosity_2_0 = @
__verbosity_2_1 = @

V1 = $(__verbosity_1_$(V))
V2 = $(__verbosity_2_$(V))


########################################################################
#                         User Configuration

AWK ?= awk
EGREP ?= egrep
GIT ?= git
GREP ?= grep
INSTALL ?= install
PYTHON2 ?= python2
PYTHON3 ?= python3
RM ?= rm -fv
SED ?= sed
SUDO ?= sudo

# Install prefix:
PREFIX ?= /usr/local

# Non-configurable;
MAKEFLAGS := -j$(threads)
SHELL = /bin/bash
UNAME := $(shell uname)


########################################################################
#                         Output & Messages

#
# Output formatting
#
ifeq ($(C),1)
TTYreset = $(shell tput sgr0)
TTYbold = $(shell tput bold)
TTYstandout = $(shell tput smso)
TTYunderline = $(shell tput smul)

TTYblack = $(shell tput setaf 0)
TTYblue = $(shell tput setaf 4)
TTYcyan = $(shell tput setaf 6)
TTYgreen = $(shell tput setaf 2)
TTYmagenta = $(shell tput setaf 5)
TTYred = $(shell tput setaf 1)
TTYwhite = $(shell tput setaf 7)
TTYyellow = $(shell tput setaf 3)
endif  # $(C)

#
# Task types.
#
TaskCompile = $(TTYred)
TaskAux = $(TTYyellow)
TaskLink = $(TTYgreen)
TaskMisc = $(TTYblue)
TaskInstall = $(TTYcyan)

TaskNameLength := 8

#
# Print message.
#
# Arguments:
#   $1 (str) Message body
#   $2       TTY format string (optional)
define print
	@echo '$2$1$(TTYreset)'
endef

# Print task message.
#
# Arguments:
#   $1 (str) Task name (in uppercase)
#   $2 (str) Target path
#   $3       TTY format string (optional)
#
# Example usage:
#
#   $(call print-task,CC,foo.c,$(TaskCompile))
#   $(call print-task,SCRIPT,script.sh)
define print-task
	@printf '  $(TTYbold)$3%-$(TaskNameLength)s$(TTYreset) %s\n' '$1' '$2'
endef


########################################################################
#                             Variables

# Assume no out-of-tree builds:
root := $(PWD)
toolchain := $(root)/.bootstrapped
cache := $(root)/.cache

comma := ,
space :=
space +=

AutotexTargets =
BuildTargets =
CleanFiles =
CleanTargets =
CObjects =
CppLintSources =
CTargets =
CxxObjects =
CxxTargets =
DistcleanFiles =
DistcleanTargets =
DontLint =
InstallTargets =
PyLintSources =
Python2SetupInstallDirs =
Python2SetupTestDirs =
Python3SetupInstallDirs =
Python3SetupTestDirs =
TestTargets =

#
# Self-documentation. For every user-visible target, add a doc string
# using the following format:
#
#   DocStrings += "<target>: <description>"
#
# These doc strings are printed by 'make help'. See also $(ArgStrings)
#
DocStrings =


########################################################################
#                             Functions


# Joins elements of a list
#
# Arguments:
#   $1 (str)   Separator
#   $2 (str[]) List
define join-with
	$(subst $(space),$1,$(strip $2))
endef


# Install a file to a location and set mode. Provides a subset of the
# functionality of GNU install, which Mac OS X doesn't provide.
#
# Arguments:
#   $1 (str) Destination
#   $2 (str) Source
#   $3 (str) Mode
define install
	$(call print-task,INSTALL,$1,$(TaskInstall))
	$(V1)$(SUDO) mkdir -p $(dir $1)
	$(V1)$(SUDO) cp $2 $1
	$(V1)$(SUDO) chmod $3 $1
endef


# Download a remote resource.
#
# Arguments:
#   $1 (str) Target path
#   $2 (str) Source URL
#
define wget
	$(call print-task,FETCH,$1,$(TaskInstall))
	$(V1)mkdir -p $(dir $1)
	$(V1)wget -O $1 $2 &>/dev/null
endef

# Unpack an LLVM Tarball.
#
# Arguments:
#   $1 (str) Target directory
#   $2 (str) Source tarball.
#   $3 (str) Tar arguments.
#
define unpack-tar
	$(call print-task,UNPACK,$2)
	$(V1)mkdir $1
	$(V1)tar -xf $2 -C $1 --strip-components=1
endef


# Compile C sources to object file
#
# Arguments:
#   $1 (str)   Object file
#   $2 (str[]) C sources
#   $3 (str[]) Flags for compiler
c-compile-o-cmd = $(CC) $(CFlags)
define c-compile-o
	$(call print-task,CC,$1,$(TaskCompile))
	$(V1)$(c-compile-o-cmd) $3 $2 -c -o $1
endef


# Compile C++ sources to object file
#
# Arguments:
#   $1 (str)   Object file
#   $2 (str[]) C++ sources
#   $3 (str[]) Flags for compiler
cxx-compile-o-cmd = $(CXX) $(CxxFlags)
define cxx-compile-o
	$(call print-task,CXX,$1,$(TaskCompile))
	$(V1)$(cxx-compile-o-cmd) $3 $2 -c -o $1
	$(call clang-tidy,$2,$3)
	$(call cpplint,$2)
endef


# Link object files to executable
#
# Arguments:
#   $1 (str)   Executable
#   $2 (str[]) Object files
#   $3 (str[]) Flags for linker
o-link-cmd = $(LD) $(CxxFlags) $(LdFlags)
define o-link
	$(call print-task,LD,$1,$(TaskLink))
	$(V1)$(o-link-cmd) -o $1 $2 $3
endef


cpplint-cmd = $(CPPLINT) $(CxxLintFlags) $1 2>&1 \
	| grep -v '^Done processing\|^Total errors found: ' \
	| tee $1.cpplint

# Run cpplint on input, generating a .cpplint file.
#
# Arguments:
#   $1 (str) C++ source/header
define cpplint
	$(V2)if [[ -z "$(filter $1, $(DontLint))" ]]; then \
		test -z "$(V1)" && echo "$(cpplint-cmd)"; \
		$(cpplint-cmd); \
	fi
endef


pylint-cmd = $(PYLINT) $(PyLintFlags) $2 2>&1 \
	| tee $1

# Run pylint on input.
#
# Arguments:
#   $1 (str) Destination output file.
#   $2 (str) Source python file.
#
define pylint
	$(V2)if [[ -z "$(filter $2, $(DontLint))" ]]; then \
		test -z "$(V1)" && echo "$(pylint-cmd)"; \
		$(pylint-cmd); \
	fi
endef


clang-tidy-cmd = $(CLANGTIDY) $1 \
	-checks=-clang-analyzer-security.insecureAPI.rand \
	-- $(CxxFlags) $2

# Run clang-tidy on input.
#
# Arguments:
#  $1 (str) source file
#  $2 (str[]) Compilation flags
define clang-tidy
	$(V2)if [[ -z "$(filter $1, $(DontLint))" ]]; then \
		test -z "$(V1)" && echo "$(clang-tidy-cmd)"; \
		$(clang-tidy-cmd); \
	fi
endef


python-setup-test-cmd = \
	cd $2 && $(strip $1) ./setup.py test &> $2/.$(strip $1).test.log \
	&& $(GREP) -E '^Ran [0-9]+ tests in' $2/.$(strip $1).test.log \
	|| sed -n -e '/ \.\.\. /,$${p}' $2/.$(strip $1).test.log | \
	grep -v '... ok'

# Run python setup.py test
#
# Arguments:
#   $1 (str) Python executable
#   $2 (str) Source directory
define python-setup-test
	$(call print-task,TEST,$(strip $1) $(strip $2),$(TaskMisc))
	$(V1)$(python-setup-test-cmd)
endef


python-setup-install-cmd = \
	cd $2 && $(SUDO) $(strip $1) ./setup.py install --prefix=$(PREFIX) &> \
	$2/.$(strip $1).install.log \
	|| cat $2/.$(strip $1).install.log

# Run python setup.py install
#
# Arguments:
#   $1 (str) Python executable
#   $2 (str) Source directory
define python-setup-install
	$(call print-task,INSTALL,$1: $2,$(TaskInstall))
	$(V1)$(python-setup-install-cmd)
endef


python-setup-clean-cmd = cd $$dir && $1 ./setup.py clean >/dev/null

# Run python setup.py clean
#
# Arguments:
#   $1 (str) Python executable
#   $2 (str) Source directory
define python-setup-clean
	$(V2)for dir in $2; do \
		test -z "$(V1)" && echo "$(python-setup-clean-cmd)"; \
		$(python-setup-clean-cmd); \
	done
endef


########################################################################
#                             Targets


#
# docs/
#
AutotexTargets += \
	$(root)/docs/2015-08-msc-thesis/thesis.pdf \
	$(root)/docs/2015-09-progression-review/document.pdf \
	$(root)/docs/2016-01-adapt/adapt.pdf \
	$(root)/docs/2016-01-hlpgpu/hlpgpu.pdf \
	$(root)/docs/2016-06-pldi/abstract.pdf \
	$(root)/docs/2016-07-acaces/abstract.pdf \
	$(root)/docs/2016-07-pact/pact.pdf \
	$(root)/docs/wip-outline/outline.pdf \
	$(root)/docs/wip-smith/smith.pdf \
	$(NULL)


#
# extern/
#
extern := $(root)/extern


#
# extern/benchmark
#
GoogleBenchmark = $(extern)/benchmark/build/src/libbenchmark.a
GoogleBenchmark_CxxFlags = \
	-isystem $(extern)/benchmark/include -Wno-global-constructors
GoogleBenchmark_LdFlags = -L$(extern)/benchmark/build/src -lbenchmark

# Build flags
GoogleBenchmarkCMakeFlags = \
	-DCMAKE_BUILD_TYPE=Release
$(GoogleBenchmark)-cmd = \
	cd $(extern)/benchmark/build \
	&& $(ToolchainCmake) .. -G Ninja >/dev/null \
	&& $(ToolchainEnv) ninja

$(GoogleBenchmark): $(toolchain)
	$(call print-task,BUILD,$@,$(TaskMisc))
	$(V1)rm -rf $(extern)/benchmark/build
	$(V1)mkdir -p $(extern)/benchmark/build
	$(V1)$($(GoogleBenchmark)-cmd)

googlebenchmark: $(GoogleBenchmark)
DocStrings += "googlebenchmark: build Google benchmark library"

.PHONY: distclean-googlebenchmark
distclean-googlebenchmark:
	$(V1)$(RM) -r $(extern)/benchmark/build

DistcleanTargets += distclean-googlebenchmark


#
# extern/boost
#
BoostVersion := 1.46.1
BoostDir := $(extern)/boost
BoostBuild = $(BoostDir)/build
Boost = $(BoostBuild)/include

CachedBoostTarball = $(cache)/extern/boost/boost_$(subst .,_,$(BoostVersion)).tar.gz
BoostUrlBase = http://sourceforge.net/projects/boost/files/boost/$(BoostVersion)/

$(CachedBoostTarball):
	$(call wget,$(CachedBoostTarball),$(BoostUrlBase)$(notdir $(CachedBoostTarball)))

# NOTE: Even if boost build fails, we don't care. We only need it to
# copy the headers over for us.
$(Boost)-cmd = \
	cd $(BoostDir) \
	&& ./bootstrap.sh --prefix=$(BoostBuild) >/dev/null \
	&& ./bjam install >/dev/null || true

$(Boost): $(CachedBoostTarball) $(toolchain)
	$(call unpack-tar,$(BoostDir),$<,-zxf)
	$(call print-task,BUILD,boost,$(TaskMisc))
	$(V1)mkdir -p $(BoostBuild)
	$(V1)$($(Boost)-cmd)

Boost_CxxFlags = -isystem $(BoostBuild)/include
Boost_LdFlags = -L$(BoostBuild)/lib

Boost_filesystem_CxxFlags = $(Boost_CxxFlags)
Boost_filesystem_LdFlags = $(Boost_LdFlags) -lboost_filesystem -lboost_system

boost: $(Boost)
DocStrings += "boost: build Boost library"

distclean-boost-cmd = \
	find $(BoostDir) -name '*.a' -o -name '*.o' 2>/dev/null \
		| grep -v config_test.o | xargs $(RM)

.PHONY: distclean-boost
distclean-boost:
	$(V1)if [ -d $(BoostDir) ]; then cd $(BoostDir) && if [ -f bjam ]; then ./bjam clean &>/dev/null; fi fi
	$(V1)$(distclean-boost-cmd)
DistcleanTargets += distclean-boost


#
# extern/clsmith
#
CLSmith = $(extern)/clsmith/build/CLSmith

$(CLSmith)-cmd = \
	cd $(extern)/clsmith/build \
	&& cmake .. >/dev/null && $(MAKE)

$(CLSmith):
	$(call print-task,BUILD,$@,$(TaskMisc))
	$(V1)mkdir -p $(extern)/clsmith/build
	$(V1)$($(CLSmith)-cmd)

.PHONY: distclean-clsmith
distclean-clsmith:
	$(V1)$(RM) -r $(extern)/clsmith/build

DistcleanTargets += distclean-clsmith


#
# extern/googletest
#
GoogleTest = $(extern)/googletest-build/libgtest.a
GoogleTest_CxxFlags = \
	-isystem $(extern)/googletest/googletest/include \
	-isystem $(LlvmSrc)/projects/libcxxabi/include \
	$(NULL)
GoogleTest_LdFlags = -lpthread -L$(extern)/googletest-build -lgtest

$(GoogleTest)-cmd = \
	cd $(extern)/googletest-build \
	&& $(ToolchainCmake) ../googletest/googletest -G Ninja >/dev/null \
	&& $(ToolchainEnv) ninja

$(GoogleTest): $(toolchain)
	$(call print-task,BUILD,$@,$(TaskMisc))
	$(V1)rm -rf $(extern)/googletest-build
	$(V1)mkdir -p $(extern)/googletest-build
	$(V1)$($(GoogleTest)-cmd)

googletest: $(GoogleTest)
DocStrings += "googletest: build Google Test library"

.PHONY: distclean-googletest
distclean-googletest:
	$(V1)$(RM) -r $(extern)/googletest-build

DistcleanTargets += distclean-googletest


#
# extern/intel-tbb
#
intelTbbDir = $(extern)/intel-tbb
intelTbbBuildDir = $(intelTbbDir)/build/build_release

intelTbb = $(intelTbbBuildDir)/tbb_main.o

CachedTbbTarball = $(cache)/extern/intel-tbb/tbb44_20160526oss_src_0.tgz
intelTbbUrlBase = https://www.threadingbuildingblocks.org/sites/default/files/software_releases/source/

$(CachedTbbTarball):
	$(call wget,$(CachedTbbTarball),$(intelTbbUrlBase)$(notdir $(CachedTbbTarball)))

$(intelTbb): $(CachedTbbTarball) $(toolchain)
	$(call unpack-tar,$(intelTbbDir),$<,zxf)
	$(call print-task,BUILD,$@,$(TaskMisc))
	$(V1)cd $(intelTbbDir) && $(MAKE) clean >/dev/null
	$(V1)cd $(intelTbbDir) && tbb_build_prefix=build $(MAKE) >/dev/null

intelTbb_CxxFlags = -isystem $(intelTbbDir)/include
intelTbb_LdFlags = -L$(intelTbbBuildDir) -ltbb

.PHONY: distclean-intel-tbb
distclean-intel-tbb:
	$(V1)$(RM) -r $(intelTbbDir)
DistcleanTargets += distclean-intel-tbb


#
# extern/libclc
#
LibclcDir = $(extern)/libclc
Libclc = $(LibclcDir)/utils/prepare-builtins.o

Libclc_CxxFlags = -Dcl_clang_storage_class_specifiers \
	-I$(LibclcDir)/generic/include \
	-include $(LibclcDir)/generic/include/clc/clc.h \
	-target nvptx64-nvidia-nvcl -x cl

$(Libclc)-cmd = \
	cd $(LibclcDir) && ./configure.py \
	--with-llvm-config=$(LlvmBuild)/bin/llvm-config && $(MAKE)

$(Libclc): $(toolchain)
	$(call print-task,BUILD,$@,$(TaskMisc))
	$(V1)$($(Libclc)-cmd)

.PHONY: distclean-libclc
distclean-libclc:
	$(V1)cd $(LibclcDir) && if [ -f Makefile ]; then $(MAKE) clean; fi

DistcleanTargets += distclean-libclc


#
# extern/opencl
#
OpenCL_CFlags = -I$(extern)/opencl/include
OpenCL_CxxFlags = $(OpenCL_CFlags)
ifeq ($(UNAME), Linux)
OpenCL_LdFlags = -lOpenCL
else
OpenCL_LdFlags = -framework OpenCL
endif
OpenCL = $(extern)/opencl/include/cl.hpp
$(OpenCL): $(toolchain)


#
# extern/triSYCL
#
TriSYCL_CxxFlags = $(Boost_CxxFlags) -isystem $(extern)/triSYCL/include
TriSYCL = $(extern)/triSYCL/include/CL/sycl.hpp


#
# lab/
#
lab := $(root)/lab


#
# lab/lm
#
LmHeaders = $(filter-out $(wildcard $(lab)/lm/include/lm/*.cpplint),$(wildcard $(lab)/lm/include/lm/*))
CppLintSources += $(LmHeaders)
Lm_CxxFlags = -I$(lab)/lm/include

# Lm unit tests:
LmTestsSources = $(wildcard $(lab)/lm/tests/*.cpp)
LmTestsObjects = $(patsubst %.cpp,%.o,$(LmTestsSources))
CxxObjects += $(LmTestsObjects)
$(LmTestsObjects): $(LmHeaders) $(phd) $(GoogleTest)
$(lab)/lm/tests/%.o: $(lab)/lm/tests/%.cpp

$(lab)/lm/tests/tests: $(LmTestsObjects)
CxxTargets += $(lab)/lm/tests/tests
$(lab)/lm/tests_CxxFlags = $(Lm_CxxFlags) $(phd_CxxFlags)
$(lab)/lm/tests_LdFlags = $(phd_LdFlags)

# Lm benchmarks:
LmBenchmarksSources = $(wildcard $(lab)/lm/benchmarks/*.cpp)
LmBenchmarksObjects = $(patsubst %.cpp,%.o,$(LmBenchmarksSources))
CxxObjects += $(LmBenchmarksObjects)
$(LmBenchmarksObjects): $(LmHeaders) $(phd) $(GoogleBenchmark)
$(lab)/lm/benchmarks/%.o: $(lab)/lm/benchmarks/%.cpp

$(lab)/lm/benchmarks/benchmarks: $(LmBenchmarksObjects)
CxxTargets += $(lab)/lm/benchmarks/benchmarks
$(lab)/lm/benchmarks_CxxFlags = $(Lm_CxxFlags) $(phd_CxxFlags)
$(lab)/lm/benchmarks_LdFlags = $(phd_LdFlags)


#
# lab/patterns
#
PatternsHeaders = $(wildcard $(lab)/patterns/*.hpp)
PatternsCxxSources = $(wildcard $(lab)/patterns/*.cpp)
PatternsCxxObjects = $(patsubst %.cpp,%.o,$(PatternsCxxSources))
CxxObjects += $(PatternsCxxObjects)
CxxTargets += $(patsubst %.cpp,%,$(PatternsCxxSources))

$(lab)/patterns_CxxFlags = $(phd_CxxFlags)
$(lab)/patterns_LdFlags = $(phd_LdFlags)
$(PatternsCxxObjects): $(phd) $(PatternsHeaders)


#
# lab/stl/
#
StlComponents = \
	algorithm \
	array \
	forward_list \
	list \
	map \
	set \
	stack \
	type_traits \
	unordered_map \
	vector \
	$(NULL)

StlHeaders = $(addprefix $(lab)/stl/include/ustl/,$(StlComponents))
CppLintSources += $(StlHeaders)
Stl_CxxFlags = -I$(lab)/stl/include

# Stl unit tests:
StlTestsSources = $(addsuffix .cpp,\
	$(addprefix $(lab)/stl/tests/,$(StlComponents)))
StlTestsObjects = $(patsubst %.cpp,%.o,$(StlTestsSources))
CxxObjects += $(StlTestsObjects)
$(StlTestsObjects): $(StlHeaders) $(phd) $(GoogleTest)
$(lab)/stl/tests/%.o: $(lab)/stl/tests/%.cpp

$(lab)/stl/tests/tests: $(StlTestsObjects)
CxxTargets += $(lab)/stl/tests/tests
$(lab)/stl/tests_CxxFlags = $(Stl_CxxFlags) $(phd_CxxFlags)
$(lab)/stl/tests_LdFlags = $(phd_LdFlags)

# Stl benchmarks:
StlBenchmarksSources = $(addsuffix .cpp,\
	$(addprefix $(lab)/stl/benchmarks/,$(StlComponents)))
StlBenchmarksObjects = $(patsubst %.cpp,%.o,$(StlBenchmarksSources))
CxxObjects += $(StlBenchmarksObjects)
$(StlBenchmarksObjects): $(StlHeaders) $(phd)
$(lab)/stl/benchmarks/%.o: $(lab)/stl/benchmarks/%.cpp

$(lab)/stl/benchmarks/benchmarks: $(StlBenchmarksObjects)
CxxTargets += $(lab)/stl/benchmarks/benchmarks
$(lab)/stl/benchmarks_CxxFlags = $(Stl_CxxFlags) $(phd_CxxFlags)
$(lab)/stl/benchmarks_LdFlags = $(phd_LdFlags)


#
# learn/
#
learn := $(root)/learn


#
# learn/atc++/
#
AtcppCxxSources = $(wildcard $(learn)/atc++/*.cpp)
AtcppCxxObjects = $(patsubst %.cpp,%.o,$(AtcppCxxSources))
CxxObjects += $(AtcppCxxObjects)
CxxTargets += $(patsubst %.cpp,%,$(AtcppCxxSources))

$(learn)/atc++_CxxFlags = $(GoogleTest_CxxFlags) $(GoogleBenchmark_CxxFlags)
$(learn)/atc++_LdFlags = $(GoogleTest_LdFlags) $(GoogleBenchmark_LdFlags)
$(wildcard $(learn)/atc++/%.o): $(GoogleTest)


#
# learn/boost/
#
LearnBoostCxxSources = $(wildcard $(learn)/boost/*.cpp)
LearnBoostCxxObjects = $(patsubst %.cpp,%.o,$(LearnBoostCxxSources))
CxxObjects += $(LearnBoostCxxObjects)
CxxTargets += $(patsubst %.cpp,%,$(LearnBoostCxxSources))

$(learn)/boost_CxxFlags = $(Boost_filesystem_CxxFlags) -I/opt/local/include
$(learn)/boost_LdFlags = $(Boost_filesystem_LdFlags) -lcrypto -lssl
$(LearnBoostCxxObjects): $(Boost)


#
# learn/challenges/
#

# C++ solutions:
ChallengesCxxSources = $(wildcard $(learn)/challenges/*.cpp)
ChallengesCxxObjects = $(patsubst %.cpp,%.o,$(ChallengesCxxSources))
CxxObjects += $(ChallengesCxxObjects)
CxxTargets += $(patsubst %.cpp,%,$(ChallengesCxxSources))

ChallengesCSources = $(wildcard $(learn)/challenges/*.c)
ChallengesCObjects = $(patsubst %.c,%.o,$(ChallengesCSources))
CObjects += $(ChallengesCObjects)
CTargets += $(patsubst %.c,%,$(ChallengesCSources))

DontLint += $(learn)/challenges/009-longest-substr.cpp

$(learn)/challenges/011-big-mandelbrot.o_CxxFlags = $(OpenCL_CxxFlags)
$(learn)/challenges/011-big-mandelbrot_LdFlags = $(OpenCL_LdFlags)
$(learn)/challenges/011-big-mandelbrot.o: $(OpenCL)

$(learn)/challenges_CxxFlags = $(phd_CxxFlags)
$(learn)/challenges_LdFlags = $(phd_LdFlags)
$(ChallengesCObjects) $(ChallengesCxxObjects): \
	$(phd) $(GoogleBenchmark) $(GoogleTest)

#
# learn/ctci/
#

# C++ solutions:
CtCiCxxSources = $(wildcard $(learn)/ctci/*.cpp)
CtCiCxxObjects = $(patsubst %.cpp,%.o,$(CtCiCxxSources))
CxxObjects += $(CtCiCxxObjects)
CxxTargets += $(patsubst %.cpp,%,$(CtCiCxxSources))

$(learn)/ctci_CxxFlags = $(GoogleBenchmark_CxxFlags) $(GoogleTest_CxxFlags)
$(learn)/ctci_LdFlags = $(GoogleBenchmark_LdFlags) $(GoogleTest_LdFlags)
$(CtCiCxxObjects): $(phd) $(GoogleBenchmark) $(GoogleTest)


#
# learn/expert_c/
#
ExpertCSources = $(wildcard $(learn)/expert_c/*.c)
CTargets += $(patsubst %.c,%,$(ExpertCSources))

#
# learn/hoocl/
#

# Common files:
HooclCommonHeaders = $(wildcard $(learn)/hoocl/include/*.h)
HooclCCommonSources = $(wildcard $(learn)/hoocl/src/*.c)
HooclCCommonObjects = $(patsubst %.c,%.o,$(HooclCCommonSources))
$(learn)/hoocl/src_CFlags = $(OpenCL_CFlags)
$(HooclCCommonObjects): $(OpenCL) $(HooclCommonHeaders)

# C solutions:
HooclCSources = $(wildcard $(learn)/hoocl/*.c)
HooclCObjects = $(patsubst %.c,%.o,$(HooclCSources))
CObjects += $(HooclCObjects)
CTargets += $(patsubst %.c,%,$(HooclCSources))
$(HooclCObjects): $(OpenCL) $(HooclCCommonObjects) $(HooclCommonHeaders)

# C++ solutions:
HooclCxxSources = $(wildcard $(learn)/hoocl/*.cpp)
HooclCxxObjects = $(patsubst %.cpp,%.o,$(HooclCxxSources))
CxxObjects += $(HooclCxxObjects)
CxxTargets += $(patsubst %.cpp,%,$(HooclCxxSources))

$(learn)/hoocl_CFlags = $(OpenCL_CFlags) -I$(learn)/hoocl/include
$(learn)/hoocl_CxxFlags = $(OpenCL_CxxFlags) -I$(learn)/hoocl/include
$(learn)/hoocl_LdFlags = $(OpenCL_LdFlags) $(HooclCCommonObjects)
$(HooclCxxObjects): $(OpenCL)


#
# learn/triSYCL/
#
LearnTriSYCLCxxSources = $(wildcard $(learn)/triSYCL/*.cpp)
LearnTriSYCLCxxObjects = $(patsubst %.cpp,%.o,$(LearnTriSYCLCxxSources))
CxxObjects += $(LearnTriSYCLCxxObjects)
CxxTargets += $(patsubst %.cpp,%,$(LearnTriSYCLCxxSources))

$(learn)/triSYCL_CxxFlags = $(TriSYCL_CxxFlags) $(phd_CxxFlags)
$(learn)/triSYCL_LdFlags = $(TriSYCL_CxxFlags) $(phd_LdFlags)
$(LearnTriSYCLCxxObjects): $(TriSYCL) $(phd) $(Boost) $(GoogleBenchmark)


#
# learn/pc
#

# C++ solutions:
LearnPcCxxSources = $(wildcard $(learn)/pc/*.cpp)
LearnPcCxxObjects = $(patsubt %.cpp,%.o,$(LearnPcCxxSources))
CxxObjects += $(LearnPcCxxObjects)
CxxTargets += $(patsubst %.cpp,%,$(LearnPcCxxSources))

$(learn)/pc_CxxFlags = $(phd_CxxFlags)
$(learn)/pc_LdFlags = $(phd_LdFlags)
$(LearnPcCxxObjects): $(phd)


#
# playground/
#
playground := $(root)/playground

#
# playground/r/
#
CxxTargets += $(playground)/r/main

#
# playground/rt/
#
RayTracerDir = $(playground)/rt
RayTracerLib = $(RayTracerDir)/src/librt.so

RayTracerBins = \
	$(RayTracerDir)/examples/example1 \
	$(RayTracerDir)/examples/example2 \
	$(NULL)
CxxTargets += $(RayTracerBins)

$(RayTracerDir)/examples/example1: $(RayTracerLib)

$(RayTracerDir)/examples/example2: \
		$(RayTracerDir)/examples/example2.o \
		$(RayTracerLib) \
		$(NULL)

$(RayTracerDir)/examples/example2.cpp: $(RayTracerDir)/examples/example2.rt

# Generate scene files using mkscene script.
%.cpp: %.rt $(RayTracerDir)/scripts/mkscene.py
	$(call print-task,MKSCENE,$@,$(TaskAux))
	$(V1)$(RayTracerDir)/scripts/mkscene.py $< $@ >/dev/null

# Don't run linter on generated file:
DontLint += $(RayTracerDir)/examples/example2.cpp

RayTracerHeaders = \
	$(RayTracerDir)/include/rt/camera.h \
	$(RayTracerDir)/include/rt/graphics.h \
	$(RayTracerDir)/include/rt/image.h \
	$(RayTracerDir)/include/rt/lights.h \
	$(RayTracerDir)/include/rt/math.h \
	$(RayTracerDir)/include/rt/profiling.h \
	$(RayTracerDir)/include/rt/random.h \
	$(RayTracerDir)/include/rt/renderer.h \
	$(RayTracerDir)/include/rt/rt.h \
	$(RayTracerDir)/include/rt/scene.h \
	$(NULL)

CppLintSources += $(RayTracerHeaders)

RayTracerSources = $(wildcard $(RayTracerDir)/src/*.cpp)
RayTracerObjects = $(patsubst %.cpp,%.o,$(RayTracerSources))
CxxObjects += $(RayTracerObjects)

$(RayTracerObjects) $(addsuffix .o,$(RayTracerBins)): \
	$(RayTracerHeaders) $(intelTbb)

# Project specific flags:
RayTracerCxxFlags = -fPIC -I$(RayTracerDir)/include
$(RayTracerDir)/src_CxxFlags = $(RayTracerCxxFlags)
$(RayTracerDir)/examples_CxxFlags = $(intelTbb_CxxFlags) $(RayTracerCxxFlags)
$(RayTracerDir)/examples_LdFlags = $(intelTbb_LdFlags) -lrt -L$(dir $(RayTracerLib))

# Link library:
$(RayTracerLib): $(RayTracerObjects)
	$(call o-link,$@,$?,-fPIC -shared)

CleanFiles += $(RayTracerObjects) $(RayTracerLib)


#
# playground/sc/
#
CxxTargets += $(root)/playground/sc/sc


#
# src/
#
src = $(root)/src

#
# src/labm8
#
Python2SetupTestDirs += $(src)/labm8
Python2SetupInstallDirs += $(src)/labm8
# Python3SetupTestDirs += $(src)/labm8
Python3SetupInstallDirs += $(src)/labm8
PyLintSources += $(wildcard $(src)/labm8/labm8/*.py)


#
# src/omnitune
#
# Python2SetupTestDirs += $(src)/omnitune
Python2SetupInstallDirs += $(src)/omnitune
PyLintSources += $(wildcard $(src)/omnitune/omnitune/*.py)


#
# src/phd
#
phdSrc = $(src)/phd/src
phdInclude = $(src)/phd/include

phd = $(phdSrc)/libphd.so

phdCxxSources = $(wildcard $(phdSrc)/*.cpp)
phdCxxObjects = $(patsubst %.cpp,%.o,$(phdCxxSources))
CxxObjects += $(phdCxxObjects)
$(phdCxxObjects): $(GoogleBenchmark) $(GoogleTest)

phdCxxHeaders = $(filter-out %.cpplint,$(wildcard $(phdInclude)/*))
CppLintSources += $(phdCxxHeaders)

# Flags to build phd.
$(phdSrc)_CxxFlags = \
	-I$(phdInclude) $(GoogleTest_CxxFlags) $(GoogleBenchmark_CxxFlags)
$(phdSrc)_LdFlags = \
	$(GoogleTest_LdFlags) $(GoogleBenchmark_LdFlags)

# Build phd.
$(phd): $(phdCxxObjects)
	$(call o-link,$@,$(phdCxxObjects),-fPIC -shared)

# Flags to build against phd.
phd_CxxFlags = $($(phdSrc)_CxxFlags)
phd_LdFlags = $($(phdSrc)_LdFlags)


#
# src/smith
#
Python3SetupTestDirs += $(src)/smith
Python3SetupInstallDirs += $(src)/smith
PyLintSources += \
	$(wildcard $(src)/smith/smith/*.py) \
	$(wildcard $(src)/smith/bin/*.py) \
	$(NULL)

SmithNativeDir = $(src)/smith/native
SmithFeatures = $(SmithNativeDir)/features
SmithRewriter = $(SmithNativeDir)/rewriter
$(SmithNativeDir)_CxxFlags = $(ClangLlvm_CxxFlags)
$(SmithNativeDir)_LdFlags = $(ClangLlvm_LdFlags)
CxxTargets += $(SmithRewriter) $(SmithFeatures)


#
# thesis/
#
AutotexTargets += $(root)/thesis/thesis.pdf

#
# tools/
#
tools = $(root)/tools

pgit = $(PREFIX)/bin/pgit
pmake = $(PREFIX)/bin/pmake

$(pgit): $(tools)/pgit
	$(call install,$@,$<,0755)

$(pmake): $(tools)/pmake
	$(call install,$@,$<,0755)

InstallTargets += $(pmake) $(pgit)


########################################################################
#                         Build rules


#
# C
#
CC := $(root)/tools/llvm/build/bin/clang

BuildTargets += $(CTargets)

CTargetsObjects = $(addsuffix .o, $(CTargets))
CTargetsSources = $(addsuffix .c, $(CTargets))
CObjects += $(CTargetsObjects)

CTargets: $(CTargetsObjects)
CTargetsObjects: $(CTargetsSources)

CleanFiles += $(CTargets) $(CObjects)

# Compiler flags:
COptimisationFlags_0 = -O0
COptimisationFlags_1 = -O2
COptimisationFlags = $(COptimisationFlags_$(O))

# Debug flags:
CDebugFlags_1 = -g
CDebugFlags = $(CDebugFlags_$(D))

CFlags = \
	$(COptimisationFlags) \
	$(CDebugFlags) \
	-std=c11 \
	-pedantic \
	-Weverything \
	-Wno-bad-function-cast \
	-Wno-double-promotion \
	-Wno-missing-prototypes \
	-Wno-missing-variable-declarations \
	-Wno-unused-parameter \
	$(NULL)

%.o: %.c
	$(call c-compile-o,$@,$<,\
		$($(patsubst %/,%,$@)_CFlags) \
		$($(patsubst %/,%,$(dir $@))_CFlags))

c: $(CTargets)
DocStrings += "c: build C targets"

.PHONY: print-cc
print-cc:
	$(V2)echo $(c-compile-o-cmd) $($(PMAKE_INVOC_DIR)_CxxFlags)
DocStrings += "print-cc: print cc compiler invocation"


#
# C++
#
CXX := $(root)/tools/llvm/build/bin/clang++
CLANGTIDY := $(root)/tools/llvm/build/bin/clang-tidy

CxxTargetsObjects = $(addsuffix .o, $(CxxTargets))
CxxTargetsSources = $(addsuffix .cpp, $(CxxTargets))
CxxObjects += $(CxxTargetsObjects)

# Source -> object -> target
BuildTargets += $(CxxTargets)
CxxTargets: $(CxxTargetsObjects)
CxxTargetsObjects: $(CxxTargetsSources)

CleanFiles += $(CxxTargets) $(CxxObjects)

# Compiler flags:

# Inherit optimisation/debug flags from C config:
CxxOptimisationFlags_$(O) = $(COptimisationFlags_$(O))
CxxOptimisationFlags = $(CxxOptimisationFlags_$(O))

CxxDebugFlags_$(D) = $(CDebugFlags_$(D))
CxxDebugFlags = $(CxxDebugFlags_$(D))

CxxFlags = \
	$(CxxOptimisationFlags) \
	$(CxxDebugFlags) \
	-isystem /home/cec/phd/tools/llvm/projects/libcxxabi/include \
	-isystem /home/cec/phd/tools/llvm/ \
	-std=c++1z \
	-stdlib=libc++ \
	-pedantic \
	-Weverything \
	-Wno-c++98-compat \
	-Wno-c++98-compat-pedantic \
	-Wno-documentation \
	-Wno-documentation-unknown-command \
	-Wno-double-promotion \
	-Wno-exit-time-destructors \
	-Wno-float-equal \
	-Wno-global-constructors \
	-Wno-missing-braces \
	-Wno-missing-prototypes \
	-Wno-missing-variable-declarations \
	-Wno-padded \
	-Wno-switch-enum \
	-Wno-unused-parameter \
	-Wno-weak-vtables \
	-ferror-limit=500 \
	$(NULL)

%.o: %.cpp
	$(call cxx-compile-o,$@,$<,\
		$($(patsubst %/,%,$@)_CxxFlags) \
		$($(patsubst %/,%,$(dir $@))_CxxFlags))

cpp: $(CxxTargets)
DocStrings += "cpp: build C++ targets"

.PHONY: print-cxx
print-cxx:
	$(V2)echo $(cxx-compile-o-cmd) $($(PMAKE_INVOC_DIR)_CxxFlags)
DocStrings += "print-cxx: print cxx compiler invocation"


#
# Cpplint
#
CPPLINT := $(root)/tools/cpplint.py

CxxLintFilterFlags := \
	build/c++11 \
	build/header_guard \
	build/include_order \
	legal \
	readability/streams \
	readability/todo \
	runtime/references \
	$(NULL)
CxxLintFilters = -$(strip $(call join-with,$(comma)-,\
			$(strip $(CxxLintFilterFlags))))
CxxLintFlags = --root=include --filter=$(CxxLintFilters)

# Deduce:
CppLintTargets = $(addsuffix .cpplint, $(CppLintSources))
BuildTargets += $(CppLintTargets)
CleanFiles += $(CppLintTargets)

%.cpplint: %
	$(call print-task,CPPLINT,$@,$(TaskAux))
	$(call cpplint,$<)


#
# Pylint - pep8
#
PYLINT := pep8

PyLintFlags := \
	--show-source \
	--ignore=E231,E701 \
	$(NULL)
PyLintTargets = $(addsuffix .pylint, $(PyLintSources))
BuildTargets += $(PyLintTargets)
CleanFiles += $(PyLintTargets)

%.pylint: %
	$(call print-task,PYLINT,$@,$(TaskAux))
	$(call pylint,$@,$<)


lint: $(CppLintTargets) $(PyLintTargets)
DocStrings += "lint: build lint files"


#
# Linker
#
# TODO: Clang picks the linker for us, and will default to using the
# system linker. I would prefer to use LLVM's lld linker, but in
# initial tests I found that it wasn't up to the task. Perhaps with a
# later release I will give this another punt.
LD := $(CXX)

LdFlags =

%: %.o
	$(call o-link,$@,$(filter %.o,$^),\
		$($(patsubst %/,%,$@)_CxxFlags) \
		$($(patsubst %/,%,$(dir $@))_CxxFlags) \
		$($(patsubst %/,%,$@)_LdFlags) \
		$($(patsubst %/,%,$(dir $@))_LdFlags))

.PHONY: print-ld
print-ld:
	$(V2)echo $(o-link-cmd) $($(PMAKE_INVOC_DIR)_CxxFlags) \
		$($(PMAKE_INVOC_DIR)_LdFlags)
DocStrings += "print-ld: print linker invocation"


#
# LaTeX
#
AUTOTEX := $(root)/tools/autotex.sh

BuildTargets += $(AutotexTargets)

AutotexDirs = $(dir $(AutotexTargets))
AutotexDepFiles = $(addsuffix .autotex.deps, $(AutotexDirs))
AutotexLogFiles = $(addsuffix .autotex.log, $(AutotexDirs))

# Autotex does it's own dependency analysis, so always run it:
.PHONY: $(AutotexTargets)
$(AutotexTargets):
	$(V2)$(AUTOTEX) make $(patsubst %.pdf,%,$@)

# File extensions to remove in LaTeX build directories:
LatexBuildfileExtensions = \
	-blx.bib \
	.acn \
	.acr \
	.alg \
	.aux \
	.bbl \
	.bcf \
	.blg \
	.dvi \
	.fdb_latexmk \
	.glg \
	.glo \
	.gls \
	.idx \
	.ilg \
	.ind \
	.ist \
	.lof \
	.log \
	.lol \
	.lot \
	.maf \
	.mtc \
	.mtc0 \
	.nav \
	.nlo \
	.out \
	.pdfsync \
	.ps \
	.run.xml \
	.snm \
	.synctex.gz \
	.tdo \
	.toc \
	.vrb \
	.xdy \
	$(NULL)

LatexBuildDirs = $(AutotexDirs)

# Discover files to remove using the shell's `find' tool:
LatexCleanFiles = $(shell find $(LatexBuildDirs) \
	-name '*$(call join-with,' -o -name '*, $(LatexBuildfileExtensions))')

CleanFiles += \
	$(AutotexTargets) \
	$(AutotexDepFiles) \
	$(AutotexLogFiles) \
	$(LatexCleanFiles) \
	$(NULL)

tex: $(AutotexTargets)
DocStrings += "tex: build all LaTeX targets"


#
# Python (2 and 3)
#
Python2SetupTestLogs = $(addsuffix /.python2.test.log, \
	$(Python2SetupTestDirs))

Python2SetupInstallLogs = $(addsuffix /.python2.install.log, \
	$(Python2SetupInstallDirs))

Python3SetupTestLogs = $(addsuffix /.python3.test.log, \
	$(Python3SetupTestDirs))

Python3SetupInstallLogs = $(addsuffix /.python3.install.log, \
	$(Python3SetupInstallDirs))

.PHONY: \
	$(Python2SetupInstallLogs) \
	$(Python2SetupTestLogs) \
	$(Python3SetupInstallLogs) \
	$(Python3SetupTestLogs) \
	$(NULL)

$(Python2SetupTestLogs):
	$(call python-setup-test,$(PYTHON2),$(patsubst %/,%,$(dir $@)))

$(Python2SetupInstallLogs):
	$(call python-setup-install,$(PYTHON2),$(patsubst %/,%,$(dir $@)))

$(Python3SetupTestLogs):
	$(call python-setup-test,$(PYTHON3),$(patsubst %/,%,$(dir $@)))

$(Python3SetupInstallLogs):
	$(call python-setup-install,$(PYTHON3),$(patsubst %/,%,$(dir $@)))

TestTargets += $(Python2SetupTestLogs) $(Python3SetupTestLogs)
InstallTargets += $(Python2SetupInstallLogs) $(Python3SetupInstallLogs)

# Clean-up:
Python2CleanDirs = $(sort $(Python2SetupTestDirs) $(Python2SetupInstallDirs))
Python3CleanDirs = $(sort $(Python3SetupTestDirs) $(Python3SetupInstallDirs))

.PHONY: clean-python
clean-python:
	$(V1)$(call python-setup-clean,$(PYTHON2),$(Python2CleanDirs))
	$(V1)$(call python-setup-clean,$(PYTHON3),$(Python3CleanDirs))

CleanTargets += clean-python

CleanFiles += \
	$(Python2SetupInstallLogs) \
	$(Python2SetupTestLogs) \
	$(Python3SetupInstallLogs) \
	$(Python3SetupTestLogs) \
	$(NULL)


#
# Testing
#
test: $(TestTargets)
DocStrings += "test: run all tests"


#
# Install
#
install: $(InstallTargets)
DocStrings += "install: install files"


########################################################################
#                            Toolchain

#
# LLVM Toolchain
#
LlvmVersion := 3.8.1
LlvmSrc := $(root)/tools/llvm
LlvmBuild := $(LlvmSrc)/build
LlvmLibDir := $(LlvmBuild)/lib
LlvmConfig := $(LlvmBuild)/bin/llvm-config
LlvmCMakeFlags := \
	-DCMAKE_BUILD_TYPE=Release \
	-DLLVM_ENABLE_ASSERTIONS=true \
	-DLLVM_TARGETS_TO_BUILD=X86 \
	-G Ninja -Wno-dev \
	$(NULL)

Toolchain_CC := $(LlvmBuild)/bin/clang
Toolchain_CXX := $(LlvmBuild)/bin/clang++
ToolchainCxxFlags := \
	-Wno-unused-command-line-argument \
	-nostdinc++ \
	-cxx-isystem $(LlvmSrc)/projects/libcxx/include \
	-cxx-isystem $(LlvmSrc)/projects/libcxxabi/include \
	-stdlib=libc++ \
	$(NULL)
ToolchainEnv := CC=$(Toolchain_CC) CXX=$(Toolchain_CXX) LD_LIBRARY_PATH=$(LlvmLibDir)
ToolchainCmake := $(ToolchainEnv) cmake	-DCMAKE_CXX_FLAGS="$(ToolchainCxxFlags)"

# Flags to build against LLVM + Clang toolchain
ClangLlvm_CxxFlags = \
	$(shell $(LlvmConfig) --cxxflags) \
	-isystem $(shell $(LlvmConfig) --src-root)/tools/clang/include \
	-isystem $(shell $(LlvmConfig) --obj-root)/tools/clang/include \
	-fno-rtti \
	$(NULL)

ClangLlvm_LdFlags = \
	$(shell $(LlvmConfig) --system-libs) \
	-L$(shell $(LlvmConfig) --libdir) \
	-ldl \
	-lclangTooling \
	-lclangToolingCore \
	-lclangFrontend \
	-lclangDriver \
	-lclangSerialization \
	-lclangCodeGen \
	-lclangParse \
	-lclangSema \
	-lclangStaticAnalyzerFrontend \
	-lclangStaticAnalyzerCheckers \
	-lclangStaticAnalyzerCore \
	-lclangAnalysis \
	-lclangARCMigrate \
	-lclangRewriteFrontend \
	-lclangRewrite \
	-lclangEdit \
	-lclangAST \
	-lclangLex \
	-lclangBasic \
	-lclang \
	-ldl \
	$(shell $(LlvmConfig) --libs) \
	-pthread \
	-lLLVMTarget -lLLVMMC \
	-lLLVMObject -lLLVMCore \
	-ldl -lcurses \
	-lLLVMSupport \
	-lcurses \
	-ldl \
	$(NULL)

# Toolchain dependencies:
$(CC) $(CXX): $(toolchain)
$(CTargets) $(CObjects): $(CC)
$(CxxTargets) $(CxxObjects): $(CXX)

LlvmCache := $(cache)/llvm
LlvmUrlBase := http://llvm.org/releases/$(LlvmVersion)/
CachedLlvmComponents := \
	llvm \
	cfe \
	clang-tools-extra \
	compiler-rt \
	openmp \
	libcxx \
	libcxxabi \
	$(NONE)
LlvmTar := -$(LlvmVersion).src.tar.xz

CachedLlvmTarballs = $(addprefix $(LlvmCache)/,$(addsuffix $(LlvmTar),$(CachedLlvmComponents)))

# Fetch LLVM tarballs to local cache.
$(LlvmCache)/%$(LlvmTar):
	$(call wget,$@,$(LlvmUrlBase)$(notdir $@))

# Unpack an LLVM Tarball.
#
# Arguments:
#   $1 (str) Target directory
#   $2 (str) Source tarball
#
define unpack-llvm-tar
	$(call unpack-tar,$(LlvmSrc)/$1,$(LlvmCache)/$2$(LlvmTar),-xf)
endef

# Unpack LLVM tree from cached tarballs.
$(LlvmSrc): $(CachedLlvmTarballs)
	$(call unpack-llvm-tar,,llvm)
	$(call unpack-llvm-tar,tools/clang,cfe)
	$(call unpack-llvm-tar,tools/clang/tools/extra,clang-tools-extra)
	$(call unpack-llvm-tar,projects/compiler-rt,compiler-rt)
	$(call unpack-llvm-tar,projects/openmp,openmp)
	$(call unpack-llvm-tar,projects/libcxx,libcxx)
	$(call unpack-llvm-tar,projects/libcxxabi,libcxxabi)

# Build LLVM.
$(LlvmBuild)/bin/llvm-config: $(LlvmSrc)
	$(call print-task,BUILD,LLVM toolchain,$(TaskMisc))
	$(V1)rm -rf $(LlvmBuild)
	$(V1)mkdir -p $(LlvmBuild)
	$(V1)cd $(LlvmBuild) && cmake .. $(LlvmCMakeFlags) >/dev/null
	$(V1)cd $(LlvmBuild) && ninja

$(toolchain): $(LlvmBuild)/bin/llvm-config
	$(V1)date > $(toolchain)

toolchain: $(toolchain)
DocStrings += "toolchain: build toolchain"

.PHONY: clean-toolchain
clean-toolchain:
	$(V1)$(RM) $(toolchain)
	$(V1)$(RM) -r $(LlvmBuild)
DocStrings += "clean-toolchain: remove toolchain build"

.PHONY: distclean-toolchain
distclean-toolchain: clean-toolchain
	$(V1)$(RM) -r $(LlvmSrc)
DocStrings += "distclean-toolchain: remove *all* toolchain files"


#
# Cache
#
.PHONY: clean-cache
clean-cache:
	$(V1)rm -rf $(cache)
DocStrings += "clean-cache: remove local cache in $(cache)"


#
# Git
#
GitTargets = $(root)/.git/hooks/pre-push
BuildTargets += $(GitTargets)

# Install pre-commit hook:
$(root)/.git/hooks/pre-push: $(root)/tools/pre-push
	$(call print-task,GIT,$@,$(TaskMisc))
	$(V1)cp $< $@

git: $(GitTargets)
DocStrings += "git: configure version control"


#
# Tidy up
#
.PHONY: clean distclean
clean: $(CleanTargets)
	$(V1)$(RM) $(sort $(CleanFiles))
DocStrings += "clean: remove generated files"

distclean: clean $(DistcleanTargets)
	$(V1)$(RM) $(sort $(DistcleanFiles))
DocStrings += "distclean: remove *all* generated files and toolchain"


#
# All.
#
all: $(BuildTargets)
DocStrings += "all: build everything"


#
# Help & documentation
#

# List all build files:
.PHONY: ls-files
ls-files:
	$(V2)$(MAKE) -pRrq -f $(lastword $(MAKEFILE_LIST)) : 2>/dev/null \
	| awk -v RS= -F: '/^# File/,/^# Finished Make data base/ {if ($$1 !~ "^[#.]") {print $$1}}' \
	| sort --ignore-case \
	| grep '^/'
DocStrings += "ls-files: lists files which are built by Makefile"


# List all build targets:
.PHONY: ls-targets
ls-targets:
	$(V2)$(MAKE) -pRrq -f $(lastword $(MAKEFILE_LIST)) : 2>/dev/null \
		| awk -v RS= -F: '/^# File/,/^# Finished Make data base/ {if ($$1 !~ "^[#.]") {print $$1}}' \
		| sort --ignore-case \
		| egrep -v -e '^[^[:alnum:]]' -e '^$@$$'
DocStrings += "ls-targets: show all build targets"

# Repo version information:
git-shorthead-cmd := git rev-parse --short --verify HEAD
git-dirty-cmd := git diff-index --quiet HEAD || echo "*"
version-str = phd-$(shell $(git-shorthead-cmd))$(shell $(git-dirty-cmd))

.PHONY: version
version:
	$(V2)echo 'phd version $(version-str)'
DocStrings += "version: show version information"

# Print system information:
.PHONY: info
info: version
	$(V2)echo
	$(V2)echo "Host:"
	$(V2)echo "  name      $(shell uname -n)"
	$(V2)echo "  O/S       $(shell uname -o)"
	$(V2)echo "  arch      $(shell uname -m)"
	$(V2)echo "  threads   $(threads)"
	$(V2)echo
	$(V2)echo "Build essentials:"
	$(V2)echo "  c++       $(shell which c++ &>/dev/null && { c++ --version | head -n1; } || { echo not found; })"
	$(V2)echo "  cmake     $(shell which cmake &>/dev/null && { cmake --version | head -n1; } || { echo not found; })"
	$(V2)echo "  ninja     $(shell which ninja &>/dev/null && { ninja --version | head -n1; } || { echo not found; })"
	$(V2)echo "  pdflatex  $(shell which pdflatex &>/dev/null && { pdflatex --version | head -n1; } || { echo not found; })"
	$(V2)echo "  python2   $(shell which python2 &>/dev/null && { python2 --version 2>&1 | head -n1; } || { echo not found; })"
	$(V2)echo "  python3   $(shell which python3 &>/dev/null && { python3 --version | head -n1; } || { echo not found; })"
DocStrings += "info: show versions of system programs"


# Print doc strings:
.PHONY: help
help:
	$(V2)echo "usage: make [runtime-argument...] [target...]"
	$(V2)echo
	$(V2)echo "values for runtime-arguments:"
	$(V2)echo
	$(V2)(for var in $(ArgStrings); do echo $$var; done) \
		| sort --ignore-case | while read var; do \
		echo $$var | cut -f 1 -d':' | xargs printf "    %-20s "; \
		echo $$var | cut -d':' -f2-; \
	done
	$(V2)echo
	$(V2)echo "values for targets (default=all):"
	$(V2)echo
	$(V2)(for var in $(DocStrings); do echo $$var; done) \
		| sort --ignore-case | while read var; do \
		echo $$var | cut -f 1 -d':' | xargs printf "    %-20s "; \
		echo $$var | cut -d':' -f2-; \
	done
	$(V2)echo<|MERGE_RESOLUTION|>--- conflicted
+++ resolved
@@ -91,11 +91,7 @@
 # Threading controls:
 #
 threads_default := 4
-<<<<<<< HEAD
 nproc := $(shell which nproc 2>/dev/null >/dev/null && nproc || echo $(threads_default))
-=======
-nproc := $(shell which nproc 2>&1 >/dev/null && nproc || echo $(threads_default))
->>>>>>> 45e25540
 threads ?= $(shell echo "$(nproc) * 2" | bc -l)
 ArgStrings += "threads=[1+]: set number of build threads (default=$(threads_default))"
 
