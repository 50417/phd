--- conflicted
+++ resolved
@@ -535,11 +535,7 @@
 # extern/googletest
 #
 GoogleTest = $(extern)/googletest-build/libgtest.a
-<<<<<<< HEAD
-GoogleTest_CxxFlags = -I$(extern)/googletest/googletest/include
-=======
 GoogleTest_CxxFlags = -isystem $(extern)/googletest/googletest/include
->>>>>>> 88d1bf07
 GoogleTest_LdFlags = -lpthread -L$(extern)/googletest-build -lgtest
 
 $(GoogleTest)-cmd = \
@@ -678,19 +674,6 @@
 
 
 #
-<<<<<<< HEAD
-=======
-# lab/ml
-#
-# FIXME: Check link errors for rewriter
-# CxxTargets += $(lab)/ml/rewriter
-
-$(lab)/ml/rewriter.o_CxxFlags = $(ClangLlvm_CxxFlags)
-$(lab)/ml/rewriter_LdFlags = $(ClangLlvm_LdFlags)
-
-
-#
->>>>>>> 88d1bf07
 # lab/patterns
 #
 PatternsHeaders = $(wildcard $(lab)/patterns/*.hpp)
@@ -1386,16 +1369,10 @@
 #
 LlvmVersion := 3.8.1
 LlvmSrc := $(root)/tools/llvm
-<<<<<<< HEAD
-LlvmBuild := $(root)/tools/llvm/build
-LlvmConfig := $(LlvmBuild)/bin/llvm-config
-LlvmCMakeFlags = \
-=======
 LlvmBuild := $(LlvmSrc)/build
 LlvmLibDir := $(LlvmBuild)/lib
 LlvmConfig := $(LlvmBuild)/bin/llvm-config
 LlvmCMakeFlags := \
->>>>>>> 88d1bf07
 	-DCMAKE_BUILD_TYPE=Release \
 	-DLLVM_ENABLE_ASSERTIONS=true \
 	-DLLVM_TARGETS_TO_BUILD=X86 \
@@ -1417,13 +1394,8 @@
 # Flags to build against LLVM + Clang toolchain
 ClangLlvm_CxxFlags = \
 	$(shell $(LlvmConfig) --cxxflags) \
-<<<<<<< HEAD
-	-I$(shell $(LlvmConfig) --src-root)/tools/clang/include \
-	-I$(shell $(LlvmConfig) --obj-root)/tools/clang/include \
-=======
 	-isystem $(shell $(LlvmConfig) --src-root)/tools/clang/include \
 	-isystem $(shell $(LlvmConfig) --obj-root)/tools/clang/include \
->>>>>>> 88d1bf07
 	-fno-rtti \
 	$(NULL)
 
