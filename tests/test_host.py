--- conflicted
+++ resolved
@@ -25,7 +25,6 @@
 
     def test_name(self):
         hostname = socket.gethostname()
-<<<<<<< HEAD
         self._test(hostname, lab.host.HOSTNAME)
         self._test(hostname, lab.host.HOSTNAME)
 
@@ -33,17 +32,6 @@
         pid = os.getpid()
         self._test(pid, lab.host.PID)
         self._test(pid, lab.host.PID)
-=======
-        self._test(hostname, host.name())
-        self._test(hostname, host.name())
-        self._test(hostname, host.name())
-
-    def test_pid(self):
-        pid = os.getpid()
-        self._test(pid, host.pid())
-        self._test(pid, host.pid())
-        self._test(pid, host.pid())
->>>>>>> 88c2cd4d
 
     def test_system(self):
         self._test(0, host.system(["true"]))
